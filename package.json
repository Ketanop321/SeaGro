--- conflicted
+++ resolved
@@ -12,14 +12,11 @@
     "preview": "vite preview"
   },
   "dependencies": {
-<<<<<<< HEAD
     "axios": "^1.6.7",
     "bcryptjs": "^2.4.3",
     "cors": "^2.8.5",
     "dotenv": "^16.4.5",
     "express": "^4.18.3",
-=======
->>>>>>> 20983d35
     "jsonwebtoken": "^9.0.2",
     "lucide-react": "^0.344.0",
     "mongoose": "^8.2.1",
